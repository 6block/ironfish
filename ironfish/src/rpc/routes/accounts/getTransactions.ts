/* This Source Code Form is subject to the terms of the Mozilla Public
 * License, v. 2.0. If a copy of the MPL was not distributed with this
 * file, You can obtain one at https://mozilla.org/MPL/2.0/. */
import * as yup from 'yup'
import { ApiNamespace, router } from '../router'
import { getAccount } from './utils'

export type GetAccountTransactionsRequest = { account?: string }

export type GetAccountTransactionsResponse = {
  account: string
  transactions: {
    creator: boolean
    status: string
    hash: string
    isMinersFee: boolean
    fee: number
    notes: number
    spends: number
    expiration: number
  }[]
}

export const GetAccountTransactionsRequestSchema: yup.ObjectSchema<GetAccountTransactionsRequest> =
  yup
    .object({
      account: yup.string().strip(true),
    })
    .defined()

export const GetAccountTransactionsResponseSchema: yup.ObjectSchema<GetAccountTransactionsResponse> =
  yup
    .object({
      account: yup.string().defined(),
      transactions: yup
        .array(
          yup
            .object({
              creator: yup.boolean().defined(),
              status: yup.string().defined(),
              hash: yup.string().defined(),
              isMinersFee: yup.boolean().defined(),
              fee: yup.number().defined(),
              notes: yup.number().defined(),
              spends: yup.number().defined(),
              expiration: yup.number().defined(),
            })
            .defined(),
        )
        .defined(),
    })
    .defined()

router.register<typeof GetAccountTransactionsRequestSchema, GetAccountTransactionsResponse>(
  `${ApiNamespace.account}/getAccountTransactions`,
  GetAccountTransactionsRequestSchema,
  async (request, node): Promise<void> => {
    const account = getAccount(node, request.data.account)
<<<<<<< HEAD
    request.end({
      account: account.displayName,
      transactions: account.getTransactionsWithMetadata(),
    })
=======
    const transactions = await node.accounts.getTransactions(account)
    request.end({ account: account.displayName, transactions })
>>>>>>> e339730c
  },
)<|MERGE_RESOLUTION|>--- conflicted
+++ resolved
@@ -54,16 +54,12 @@
 router.register<typeof GetAccountTransactionsRequestSchema, GetAccountTransactionsResponse>(
   `${ApiNamespace.account}/getAccountTransactions`,
   GetAccountTransactionsRequestSchema,
-  async (request, node): Promise<void> => {
+  (request, node): void => {
     const account = getAccount(node, request.data.account)
-<<<<<<< HEAD
+
     request.end({
       account: account.displayName,
       transactions: account.getTransactionsWithMetadata(),
     })
-=======
-    const transactions = await node.accounts.getTransactions(account)
-    request.end({ account: account.displayName, transactions })
->>>>>>> e339730c
   },
 )